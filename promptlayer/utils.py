import asyncio
import contextvars
import functools
import os
import sys
import types
from copy import deepcopy

import requests

import promptlayer

URL_API_PROMPTLAYER = os.environ.setdefault(
    "URL_API_PROMPTLAYER", "https://api.promptlayer.com"
)


def get_api_key():
    # raise an error if the api key is not set
    if promptlayer.api_key is None:
        raise Exception(
            "Please set your PROMPTLAYER_API_KEY environment variable or set API KEY in code using 'promptlayer.api_key = <your_api_key>' "
        )
    else:
        return promptlayer.api_key


def promptlayer_api_handler(
    function_name,
    provider_type,
    args,
    kwargs,
    tags,
    response,
    request_start_time,
    request_end_time,
    api_key,
    return_pl_id=False,
):
    if isinstance(response, types.GeneratorType) or isinstance(
        response, types.AsyncGeneratorType
    ):
        return OpenAIGeneratorProxy(
            response,
            {
                "function_name": function_name,
                "provider_type": provider_type,
                "args": args,
                "kwargs": kwargs,
                "tags": tags,
                "request_start_time": request_start_time,
                "request_end_time": request_end_time,
                "return_pl_id": return_pl_id,
            },
        )
    else:
        request_id = promptlayer_api_request(
            function_name,
            provider_type,
            args,
            kwargs,
            tags,
            response,
            request_start_time,
            request_end_time,
            api_key,
            return_pl_id=return_pl_id,
        )
        if return_pl_id:
            return response, request_id
        return response


async def promptlayer_api_handler_async(
    function_name,
    provider_type,
    args,
    kwargs,
    tags,
    response,
    request_start_time,
    request_end_time,
    api_key,
    return_pl_id=False,
):
    return await run_in_thread_async(
        None,
        promptlayer_api_handler,
        function_name,
        provider_type,
        args,
        kwargs,
        tags,
        response,
        request_start_time,
        request_end_time,
        get_api_key(),
        return_pl_id=return_pl_id,
    )


def promptlayer_api_request(
    function_name,
    provider_type,
    args,
    kwargs,
    tags,
    response,
    request_start_time,
    request_end_time,
    api_key,
    return_pl_id=False,
):
    if type(response) != dict and hasattr(response, "to_dict_recursive"):
        response = response.to_dict_recursive()
    try:
        request_response = requests.post(
            f"{URL_API_PROMPTLAYER}/track-request",
            json={
                "function_name": function_name,
                "provider_type": provider_type,
                "args": args,
                "kwargs": kwargs,
                "tags": tags,
                "request_response": response,
                "request_start_time": request_start_time,
                "request_end_time": request_end_time,
                "api_key": api_key,
            },
        )
        if request_response.status_code != 200:
            if hasattr(request_response, "json"):
                print(
                    f"WARNING: While logging your request PromptLayer had the following error: {request_response.json().get('message')}",
                    file=sys.stderr,
                )
            else:
                print(
                    f"WARNING: While logging your request PromptLayer had the following error: {request_response}",
                    file=sys.stderr,
                )
    except Exception as e:
        print(
            f"WARNING: While logging your request PromptLayer had the following error: {e}",
            file=sys.stderr,
        )
    if return_pl_id:
        return request_response.json().get("request_id")


<<<<<<< HEAD
def promptlayer_get_prompt(prompt_name, api_key, version=None):
    """
    Get a prompt from the PromptLayer library
    version: version of the prompt to get, None for latest
    """
    try:
        request_response = requests.post(
            f"{URL_API_PROMPTLAYER}/library-get-prompt-template",
            json={"prompt_name": prompt_name,
                  "api_key": api_key, 'version': version},
=======
def promptlayer_api_request_async(
    function_name,
    provider_type,
    args,
    kwargs,
    tags,
    response,
    request_start_time,
    request_end_time,
    api_key,
    return_pl_id=False,
):
    return run_in_thread_async(
        None,
        promptlayer_api_request,
        function_name,
        provider_type,
        args,
        kwargs,
        tags,
        response,
        request_start_time,
        request_end_time,
        api_key,
        return_pl_id=return_pl_id,
    )


def promptlayer_get_prompt(prompt_name, api_key):
    try:
        request_response = requests.post(
            f"{URL_API_PROMPTLAYER}/library-get-prompt-template",
            json={"prompt_name": prompt_name, "api_key": api_key,},
>>>>>>> d1f9f259
        )
        if request_response.status_code != 200:
            if hasattr(request_response, "json"):
                raise Exception(
                    f"PromptLayer had the following error while getting your prompt: {request_response.json().get('message')}"
                )
            else:
                raise Exception(
                    f"PromptLayer had the following error while getting your prompt: {request_response}"
                )
    except Exception as e:
        raise Exception(
            f"PromptLayer had the following error while getting your prompt: {e}"
        )
    return request_response.json()


def promptlayer_publish_prompt(prompt_name, prompt_template, tags, api_key):
    try:
        request_response = requests.post(
            f"{URL_API_PROMPTLAYER}/library-publish-prompt-template",
            json={
                "prompt_name": prompt_name,
                "prompt_template": prompt_template,
                "tags": tags,
                "api_key": api_key,
            },
        )
        if request_response.status_code != 200:
            if hasattr(request_response, "json"):
                raise Exception(
                    f"PromptLayer had the following error while publishing your prompt: {request_response.json().get('message')}"
                )
            else:
                raise Exception(
                    f"PromptLayer had the following error while publishing your prompt: {request_response}"
                )
    except Exception as e:
        raise Exception(
            f"PromptLayer had the following error while publishing your prompt: {e}"
        )
    return True


def promptlayer_track_prompt(request_id, prompt_name, input_variables, api_key):
    try:
        request_response = requests.post(
            f"{URL_API_PROMPTLAYER}/library-track-prompt",
            json={
                "request_id": request_id,
                "prompt_name": prompt_name,
                "prompt_input_variables": input_variables,
                "api_key": api_key,
            },
        )
        if request_response.status_code != 200:
            if hasattr(request_response, "json"):
                print(
                    f"WARNING: While tracking your prompt PromptLayer had the following error: {request_response.json().get('message')}",
                    file=sys.stderr,
                )
                return False
            else:
                print(
                    f"WARNING: While tracking your prompt PromptLayer had the following error: {request_response}",
                    file=sys.stderr,
                )
                return False
    except Exception as e:
        print(
            f"WARNING: While tracking your prompt PromptLayer had the following error: {e}",
            file=sys.stderr,
        )
        return False
    return True


def promptlayer_track_metadata(request_id, metadata, api_key):
    try:
        request_response = requests.post(
            f"{URL_API_PROMPTLAYER}/library-track-metadata",
            json={"request_id": request_id, "metadata": metadata, "api_key": api_key,},
        )
        if request_response.status_code != 200:
            if hasattr(request_response, "json"):
                print(
                    f"WARNING: While tracking your metadata PromptLayer had the following error: {request_response.json().get('message')}",
                    file=sys.stderr,
                )
                return False
            else:
                print(
                    f"WARNING: While tracking your metadata PromptLayer had the following error: {request_response}",
                    file=sys.stderr,
                )
                return False
    except Exception as e:
        print(
            f"WARNING: While tracking your metadata PromptLayer had the following error: {e}",
            file=sys.stderr,
        )
        return False
    return True


def promptlayer_track_score(request_id, score, api_key):
    try:
        request_response = requests.post(
            f"{URL_API_PROMPTLAYER}/library-track-score",
            json={"request_id": request_id, "score": score, "api_key": api_key,},
        )
        if request_response.status_code != 200:
            if hasattr(request_response, "json"):
                print(
                    f"WARNING: While tracking your score PromptLayer had the following error: {request_response.json().get('message')}",
                    file=sys.stderr,
                )
                return False
            else:
                print(
                    f"WARNING: While tracking your score PromptLayer had the following error: {request_response}",
                    file=sys.stderr,
                )
                return False
    except Exception as e:
        print(
            f"WARNING: While tracking your score PromptLayer had the following error: {e}",
            file=sys.stderr,
        )
        return False
    return True


class OpenAIGeneratorProxy:
    def __init__(self, generator, api_request_arguments):
        self.generator = generator
        self.results = []
        self.api_request_arugments = api_request_arguments

    def __iter__(self):
        return self

    def __aiter__(self):
        return self

    async def __anext__(self):
        result = await self.generator.__anext__()
        return self._abstracted_next(result)

    def __next__(self):
        result = next(self.generator)
        return self._abstracted_next(result)

    def _abstracted_next(self, result):
        self.results.append(result)
        if (
            result.choices[0].finish_reason == "stop"
            or result.choices[0].finish_reason == "length"
        ):
            request_id = promptlayer_api_request(
                self.api_request_arugments["function_name"],
                self.api_request_arugments["provider_type"],
                self.api_request_arugments["args"],
                self.api_request_arugments["kwargs"],
                self.api_request_arugments["tags"],
                self.cleaned_result(),
                self.api_request_arugments["request_start_time"],
                self.api_request_arugments["request_end_time"],
                get_api_key(),
                return_pl_id=self.api_request_arugments["return_pl_id"],
            )
            if self.api_request_arugments["return_pl_id"]:
                return result, request_id
        if self.api_request_arugments["return_pl_id"]:
            return result, None
        return result

    def cleaned_result(self):
        if hasattr(self.results[0].choices[0], "text"):  # this is regular completion
            response = ""
            for result in self.results:
                response = f"{response}{result.choices[0].text}"
            final_result = deepcopy(self.results[-1])
            final_result.choices[0].text = response
            return final_result
        elif hasattr(
            self.results[0].choices[0], "delta"
        ):  # this is completion with delta
            response = {"message": {"role": "", "content": ""}}
            for result in self.results:
                if hasattr(result.choices[0].delta, "role"):
                    response["message"]["role"] = result.choices[0].delta.role
                if hasattr(result.choices[0].delta, "content"):
                    response["message"][
                        "content"
                    ] = f"{response['message']['content']}{result.choices[0].delta.content}"
            final_result = deepcopy(self.results[-1])
            final_result.choices[0] = response
            return final_result
        return ""


async def run_in_thread_async(executor, func, *args, **kwargs):
    """https://github.com/python/cpython/blob/main/Lib/asyncio/threads.py"""
    loop = asyncio.get_running_loop()
    ctx = contextvars.copy_context()
    func_call = functools.partial(ctx.run, func, *args, **kwargs)
    res = await loop.run_in_executor(executor, func_call)
    return res<|MERGE_RESOLUTION|>--- conflicted
+++ resolved
@@ -148,18 +148,6 @@
         return request_response.json().get("request_id")
 
 
-<<<<<<< HEAD
-def promptlayer_get_prompt(prompt_name, api_key, version=None):
-    """
-    Get a prompt from the PromptLayer library
-    version: version of the prompt to get, None for latest
-    """
-    try:
-        request_response = requests.post(
-            f"{URL_API_PROMPTLAYER}/library-get-prompt-template",
-            json={"prompt_name": prompt_name,
-                  "api_key": api_key, 'version': version},
-=======
 def promptlayer_api_request_async(
     function_name,
     provider_type,
@@ -188,12 +176,16 @@
     )
 
 
-def promptlayer_get_prompt(prompt_name, api_key):
+def promptlayer_get_prompt(prompt_name, api_key, version=None):
+    """
+    Get a prompt from the PromptLayer library
+    version: version of the prompt to get, None for latest
+    """
     try:
         request_response = requests.post(
             f"{URL_API_PROMPTLAYER}/library-get-prompt-template",
-            json={"prompt_name": prompt_name, "api_key": api_key,},
->>>>>>> d1f9f259
+            json={"prompt_name": prompt_name,
+                  "api_key": api_key, 'version': version},
         )
         if request_response.status_code != 200:
             if hasattr(request_response, "json"):
@@ -275,7 +267,8 @@
     try:
         request_response = requests.post(
             f"{URL_API_PROMPTLAYER}/library-track-metadata",
-            json={"request_id": request_id, "metadata": metadata, "api_key": api_key,},
+            json={"request_id": request_id,
+                  "metadata": metadata, "api_key": api_key, },
         )
         if request_response.status_code != 200:
             if hasattr(request_response, "json"):
@@ -303,7 +296,8 @@
     try:
         request_response = requests.post(
             f"{URL_API_PROMPTLAYER}/library-track-score",
-            json={"request_id": request_id, "score": score, "api_key": api_key,},
+            json={"request_id": request_id,
+                  "score": score, "api_key": api_key, },
         )
         if request_response.status_code != 200:
             if hasattr(request_response, "json"):
