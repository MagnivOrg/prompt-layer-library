import asyncio
import contextvars
import functools
import os
import sys
import types
from copy import deepcopy

import requests

import promptlayer

URL_API_PROMPTLAYER = os.environ.setdefault(
    "URL_API_PROMPTLAYER", "https://api.promptlayer.com")


def get_api_key():
    # raise an error if the api key is not set
    if promptlayer.api_key is None:
        raise Exception(
            "Please set your PROMPTLAYER_API_KEY environment variable or set API KEY in code using 'promptlayer.api_key = <your_api_key>' "
        )
    else:
        return promptlayer.api_key


def promptlayer_api_handler(
    function_name,
    provider_type,
    args,
    kwargs,
    tags,
    response,
    request_start_time,
    request_end_time,
    api_key,
    return_pl_id=False,
):
    if isinstance(response, types.GeneratorType) or isinstance(
        response, types.AsyncGeneratorType
    ):
        return OpenAIGeneratorProxy(
            response,
            {
                "function_name": function_name,
                "provider_type": provider_type,
                "args": args,
                "kwargs": kwargs,
                "tags": tags,
                "request_start_time": request_start_time,
                "request_end_time": request_end_time,
                "return_pl_id": return_pl_id,
            },
        )
    else:
        request_id = promptlayer_api_request(
            function_name,
            provider_type,
            args,
            kwargs,
            tags,
            response,
            request_start_time,
            request_end_time,
            api_key,
            return_pl_id=return_pl_id,
        )
        if return_pl_id:
            return response, request_id
        return response


async def promptlayer_api_handler_asyc(
    function_name,
    provider_type,
    args,
    kwargs,
    tags,
    response,
    request_start_time,
    request_end_time,
    api_key,
    return_pl_id=False,
):
    return await run_in_thread_async(
        None,
        promptlayer_api_handler,
        object.__getattribute__(self, "_function_name"),
        object.__getattribute__(self, "_provider_type"),
        args,
        kwargs,
        tags,
        response,
        request_start_time,
        request_end_time,
        get_api_key(),
        return_pl_id=return_pl_id,
    )


def promptlayer_api_request(
    function_name,
    provider_type,
    args,
    kwargs,
    tags,
    response,
    request_start_time,
    request_end_time,
    api_key,
    return_pl_id=False,
):
    if type(response) != dict and hasattr(response, "to_dict_recursive"):
        response = response.to_dict_recursive()
    try:
        request_response = requests.post(
            f"{URL_API_PROMPTLAYER}/track-request",
            json={
                "function_name": function_name,
                "provider_type": provider_type,
                "args": args,
                "kwargs": kwargs,
                "tags": tags,
                "request_response": response,
                "request_start_time": request_start_time,
                "request_end_time": request_end_time,
                "api_key": api_key,
            },
        )
        if request_response.status_code != 200:
            if hasattr(request_response, "json"):
                print(
                    f"WARNING: While logging your request PromptLayer had the following error: {request_response.json().get('message')}",
                    file=sys.stderr,
                )
            else:
                print(
                    f"WARNING: While logging your request PromptLayer had the following error: {request_response}",
                    file=sys.stderr,
                )
    except Exception as e:
        print(
            f"WARNING: While logging your request PromptLayer had the following error: {e}",
            file=sys.stderr,
        )
    if return_pl_id:
        return request_response.json().get("request_id")


def promptlayer_get_prompt(prompt_name, api_key):
    try:
        request_response = requests.post(
            f"{URL_API_PROMPTLAYER}/library-get-prompt-template",
            json={"prompt_name": prompt_name, "api_key": api_key, },
        )
        if request_response.status_code != 200:
            if hasattr(request_response, "json"):
                raise Exception(
                    f"PromptLayer had the following error while getting your prompt: {request_response.json().get('message')}"
                )
            else:
                raise Exception(
                    f"PromptLayer had the following error while getting your prompt: {request_response}"
                )
    except Exception as e:
        raise Exception(
            f"PromptLayer had the following error while getting your prompt: {e}"
        )
    return request_response.json()


def promptlayer_publish_prompt(prompt_name, prompt_template, tags, api_key):
    try:
        request_response = requests.post(
            f"{URL_API_PROMPTLAYER}/library-publish-prompt-template",
            json={
                "prompt_name": prompt_name,
                "prompt_template": prompt_template,
                "tags": tags,
                "api_key": api_key,
            },
        )
        if request_response.status_code != 200:
            if hasattr(request_response, "json"):
                raise Exception(
                    f"PromptLayer had the following error while publishing your prompt: {request_response.json().get('message')}"
                )
            else:
                raise Exception(
                    f"PromptLayer had the following error while publishing your prompt: {request_response}"
                )
    except Exception as e:
        raise Exception(
            f"PromptLayer had the following error while publishing your prompt: {e}"
        )
    return True


def promptlayer_track_prompt(request_id, prompt_name, input_variables, api_key):
    try:
        request_response = requests.post(
            f"{URL_API_PROMPTLAYER}/library-track-prompt",
            json={
                "request_id": request_id,
                "prompt_name": prompt_name,
                "prompt_input_variables": input_variables,
                "api_key": api_key,
            },
        )
        if request_response.status_code != 200:
            if hasattr(request_response, "json"):
                print(
                    f"WARNING: While tracking your prompt PromptLayer had the following error: {request_response.json().get('message')}",
                    file=sys.stderr,
                )
                return False
            else:
                print(
                    f"WARNING: While tracking your prompt PromptLayer had the following error: {request_response}",
                    file=sys.stderr,
                )
                return False
    except Exception as e:
        print(
            f"WARNING: While tracking your prompt PromptLayer had the following error: {e}",
            file=sys.stderr,
        )
        return False
    return True


def promptlayer_track_metadata(request_id, metadata, api_key):
    try:
        request_response = requests.post(
            f"{URL_API_PROMPTLAYER}/library-track-metadata",
            json={"request_id": request_id,
                  "metadata": metadata, "api_key": api_key, },
        )
        if request_response.status_code != 200:
            if hasattr(request_response, "json"):
                print(
                    f"WARNING: While tracking your metadata PromptLayer had the following error: {request_response.json().get('message')}",
                    file=sys.stderr,
                )
                return False
            else:
                print(
                    f"WARNING: While tracking your metadata PromptLayer had the following error: {request_response}",
                    file=sys.stderr,
                )
                return False
    except Exception as e:
        print(
            f"WARNING: While tracking your metadata PromptLayer had the following error: {e}",
            file=sys.stderr,
        )
        return False
    return True


def promptlayer_track_score(request_id, score, api_key):
    try:
        request_response = requests.post(
            f"{URL_API_PROMPTLAYER}/library-track-score",
            json={"request_id": request_id,
                  "score": score, "api_key": api_key, },
        )
        if request_response.status_code != 200:
            if hasattr(request_response, "json"):
                print(
                    f"WARNING: While tracking your score PromptLayer had the following error: {request_response.json().get('message')}",
                    file=sys.stderr,
                )
                return False
            else:
                print(
                    f"WARNING: While tracking your score PromptLayer had the following error: {request_response}",
                    file=sys.stderr,
                )
                return False
    except Exception as e:
        print(
            f"WARNING: While tracking your score PromptLayer had the following error: {e}",
            file=sys.stderr,
        )
        return False
    return True


class OpenAIGeneratorProxy:
    def __init__(self, generator, api_request_arguments):
        self.generator = generator
        self.results = []
        self.api_request_arugments = api_request_arguments

    def __iter__(self):
        return self

    def __aiter__(self):
        return self

    async def __anext__(self):
        result = await self.generator.__anext__()
        return self._abstracted_next(result)

    def __next__(self):
        result = next(self.generator)
        return self._abstracted_next(result)

    def _abstracted_next(self, result):
        self.results.append(result)
        if (
            result.choices[0].finish_reason == "stop"
            or result.choices[0].finish_reason == "length"
        ):
            request_id = promptlayer_api_request(
                self.api_request_arugments["function_name"],
                self.api_request_arugments["provider_type"],
                self.api_request_arugments["args"],
                self.api_request_arugments["kwargs"],
                self.api_request_arugments["tags"],
                self.cleaned_result(),
                self.api_request_arugments["request_start_time"],
                self.api_request_arugments["request_end_time"],
                get_api_key(),
                return_pl_id=self.api_request_arugments["return_pl_id"],
            )
            if self.api_request_arugments["return_pl_id"]:
                return result, request_id
        if self.api_request_arugments["return_pl_id"]:
            return result, None
        return result

    def cleaned_result(self):
        if hasattr(self.results[0].choices[0], "text"):  # this is regular completion
            response = ""
            for result in self.results:
                response = f"{response}{result.choices[0].text}"
            final_result = deepcopy(self.results[-1])
            final_result.choices[0].text = response
            return final_result
<<<<<<< HEAD
        elif hasattr(
            self.results[0].choices[0], "delta"
        ):  # this is completion with delta
=======
        # this is completion with delta
        elif hasattr(self.results[0].choices[0], "delta"):
>>>>>>> 8fd5da8b
            response = {"message": {"role": "", "content": ""}}
            for result in self.results:
                if hasattr(result.choices[0].delta, "role"):
                    response["message"]["role"] = result.choices[0].delta.role
                if hasattr(result.choices[0].delta, "content"):
                    response["message"][
                        "content"
                    ] = f"{response['message']['content']}{result.choices[0].delta.content}"
            final_result = deepcopy(self.results[-1])
            final_result.choices[0] = response
            return final_result
        return ""


async def run_in_thread_async(executor, func, *args, **kwargs):
    """https://github.com/python/cpython/blob/main/Lib/asyncio/threads.py"""
    loop = asyncio.get_running_loop()
    ctx = contextvars.copy_context()
    func_call = functools.partial(ctx.run, func, *args, **kwargs)
    res = await loop.run_in_executor(executor, func_call)
    return res<|MERGE_RESOLUTION|>--- conflicted
+++ resolved
@@ -11,7 +11,8 @@
 import promptlayer
 
 URL_API_PROMPTLAYER = os.environ.setdefault(
-    "URL_API_PROMPTLAYER", "https://api.promptlayer.com")
+    "URL_API_PROMPTLAYER", "https://api.promptlayer.com"
+)
 
 
 def get_api_key():
@@ -151,7 +152,7 @@
     try:
         request_response = requests.post(
             f"{URL_API_PROMPTLAYER}/library-get-prompt-template",
-            json={"prompt_name": prompt_name, "api_key": api_key, },
+            json={"prompt_name": prompt_name, "api_key": api_key,},
         )
         if request_response.status_code != 200:
             if hasattr(request_response, "json"):
@@ -233,8 +234,7 @@
     try:
         request_response = requests.post(
             f"{URL_API_PROMPTLAYER}/library-track-metadata",
-            json={"request_id": request_id,
-                  "metadata": metadata, "api_key": api_key, },
+            json={"request_id": request_id, "metadata": metadata, "api_key": api_key,},
         )
         if request_response.status_code != 200:
             if hasattr(request_response, "json"):
@@ -262,8 +262,7 @@
     try:
         request_response = requests.post(
             f"{URL_API_PROMPTLAYER}/library-track-score",
-            json={"request_id": request_id,
-                  "score": score, "api_key": api_key, },
+            json={"request_id": request_id, "score": score, "api_key": api_key,},
         )
         if request_response.status_code != 200:
             if hasattr(request_response, "json"):
@@ -339,14 +338,9 @@
             final_result = deepcopy(self.results[-1])
             final_result.choices[0].text = response
             return final_result
-<<<<<<< HEAD
         elif hasattr(
             self.results[0].choices[0], "delta"
         ):  # this is completion with delta
-=======
-        # this is completion with delta
-        elif hasattr(self.results[0].choices[0], "delta"):
->>>>>>> 8fd5da8b
             response = {"message": {"role": "", "content": ""}}
             for result in self.results:
                 if hasattr(result.choices[0].delta, "role"):
