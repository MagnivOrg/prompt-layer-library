--- conflicted
+++ resolved
@@ -9,12 +9,9 @@
 import types
 from copy import deepcopy
 from enum import Enum
-<<<<<<< HEAD
 from typing import Any, AsyncGenerator, AsyncIterable, Callable, Dict, Generator, List, Optional, Union
 from urllib.parse import quote
-=======
 from typing import Any, Dict, List, Optional, Union
->>>>>>> 2f17be96
 from uuid import uuid4
 
 import httpx
