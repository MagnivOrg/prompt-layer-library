[tool.poetry]
name = "promptlayer"
<<<<<<< HEAD
version = "0.4.8"
=======
version = "0.4.9"
>>>>>>> f1fbd800
description = "PromptLayer is a platform for prompt engineering and tracks your LLM requests."
authors = ["Magniv <hello@magniv.io>"]
license = "Apache-2.0"
readme = "README.md"

[tool.poetry.dependencies]
python = ">=3.8.1,<4.0"
requests = "^2.31.0"

[tool.poetry.group.dev.dependencies]
openai = "^0.27.8"
langchain = "^0.0.260"
behave = "^1.2.6"

[build-system]
requires = ["poetry-core"]
build-backend = "poetry.core.masonry.api"<|MERGE_RESOLUTION|>--- conflicted
+++ resolved
@@ -1,10 +1,6 @@
 [tool.poetry]
 name = "promptlayer"
-<<<<<<< HEAD
-version = "0.4.8"
-=======
-version = "0.4.9"
->>>>>>> f1fbd800
+version = "0.5.0"
 description = "PromptLayer is a platform for prompt engineering and tracks your LLM requests."
 authors = ["Magniv <hello@magniv.io>"]
 license = "Apache-2.0"
