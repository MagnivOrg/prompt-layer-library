[tool.poetry]
name = "promptlayer"
<<<<<<< HEAD
version = "0.2.5"
=======
version = "0.2.6"
>>>>>>> c3c6922e
description = "PromptLayer is a package to keep track of your GPT models training"
authors = ["Magniv <hello@magniv.io>"]
license = "Apache-2.0"
readme = "README.md"

[tool.poetry.dependencies]
python = ">=3.8.1,<4.0"
requests = "^2.31.0"

[tool.poetry.group.dev.dependencies]
openai = "^0.27.8"
langchain = "^0.0.260"
behave = "^1.2.6"

[build-system]
requires = ["poetry-core"]
build-backend = "poetry.core.masonry.api"<|MERGE_RESOLUTION|>--- conflicted
+++ resolved
@@ -1,10 +1,6 @@
 [tool.poetry]
 name = "promptlayer"
-<<<<<<< HEAD
-version = "0.2.5"
-=======
-version = "0.2.6"
->>>>>>> c3c6922e
+version = "0.2.7"
 description = "PromptLayer is a package to keep track of your GPT models training"
 authors = ["Magniv <hello@magniv.io>"]
 license = "Apache-2.0"
